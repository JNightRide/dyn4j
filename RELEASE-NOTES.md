<<<<<<< HEAD
## v4.1.0 - _IN DEVELOPMENT_
This version sees massive performance improvement for large worlds, on the order of 10x, when using Continuous Collision Detection (CCD).
It also includes a number of bug fixes and enhancements to the CCD detection and resolution process.  These changes required a number of 
breaking changes to the org.dyn4j.broadphase APIs and related classes.  In general, if you aren't interacting with the broadphase classes 
directly, then you'll see minimal changes (a few listeners have updated and the CollisionData class is slightly different).

**New Features:**
- [#122](https://github.com/dyn4j/dyn4j/issues/122) Major performance enhancements for CCD (10x in large worlds)
- [#63](https://github.com/dyn4j/dyn4j/issues/63) Enhanced the broadphase API to allow for additional use-cases (like CCD)

**Bug Fixes:**
- Fixed some issues with the SegmentDetector.raycast method in coincident scenarios
- ConservativeAdvancement now returns false if the bodies are near collision in their previous transform
- ConservativeAdvancement now exits immediately if it advances to a collision to improve resolution
- Gjk now returns better separating points, normal and depth in some cases
- Fixed issue where Gjk would return the detect epsilon in the getRaycastEpsilon method
- Fixed an issue where CCD would re-test & re-solve the same pair in some cases
- ForceCollisionTimeOfImpactSolver now only translates the bodies being resolved
- FallbackConditions no longer implement equals/hashcode methods

**Deprecated:**

**Breaking Changes:**
- CollisionPair was changed from CollisionPair<CollisionBody, Fixture> to CollisionPair<T>
- AbstractCollisionPair was changed from AbstractCollisionPair<CollisionBody, Fixture> to AbstractCollisionPair<T>
- BasicCollisionPair was changed from BasicCollisionPair<CollisionBody, Fixture> to BasicCollisionPair<T>
- BroadphaseDetector was changed from BroadphaseDetector<CollisionBody, Fixture> to BroadphaseDetector<T>
- AbstractBroadphaseDetector was changed from AbstractBroadphaseDetector<CollisionBody, Fixture> to AbstractBroadphaseDetector<T>
- BruteForceDetector, DynamicAABBTree, and SAP broadphase detector constructors were changed to accept BroadphaseFilter, AABProducer, and AABBExpansionMethod arguments
- AABB.createAABBFromPoints was renamed to AABB.createFromPoints
- The org.dyn4j.world.BroadphaseFilter was renamed to org.dyn4j.world.BroadphaseCollisionDataFilter to differentiate it with the org.dyn4j.broadphase.BroadphaseFilter
  
**Other:**
- [#125](https://github.com/dyn4j/dyn4j/issues/125) All deprecated API as of 4.0.2 has been removed.
- [#124](https://github.com/dyn4j/dyn4j/issues/124) Continued improvement and coverage of JUnit test cases.
- [#156](https://github.com/dyn4j/dyn4j/issues/156) Javadoc includes protected methods again.
- Small numerical improvement to the Transform.lerp method and variants.
=======
## v4.0.2 - October 15th, 2020

[Milestone](https://github.com/dyn4j/dyn4j/milestone/7?closed=1) |
[Tag](https://github.com/dyn4j/dyn4j/tree/4.0.2) |
[Maven Release](https://search.maven.org/artifact/org.dyn4j/dyn4j/4.0.2/bundle) |
[GitHub Release](https://github.com/dyn4j/dyn4j/packages/93466?version=4.0.2)

**Bug Fixes:**
- [#149](https://github.com/dyn4j/dyn4j/issues/149) Fixed the RevoluteJoint.getReactionTorque method to include motor impulse

## v4.0.1 - September 26th, 2020

[Milestone](https://github.com/dyn4j/dyn4j/milestone/6?closed=1) |
[Tag](https://github.com/dyn4j/dyn4j/tree/4.0.1) |
[Maven Release](https://search.maven.org/artifact/org.dyn4j/dyn4j/4.0.1/bundle) |
[GitHub Release](https://github.com/dyn4j/dyn4j/packages/93466?version=4.0.1)

**New Features:**
- [#136](https://github.com/dyn4j/dyn4j/issues/136) Added back a listener method to allow setting the sensor/enabled flags on Contact Constraints during collision detection

**Bug Fixes:**
- [#130](https://github.com/dyn4j/dyn4j/issues/130) Fixed the getReactionForce/Torque methods to return the proper values
- [#135](https://github.com/dyn4j/dyn4j/issues/135) Fixed issue with Geometry.createLinks when using closed = true would not produce the correct end linkage
  
**Other:**
- [#137](https://github.com/dyn4j/dyn4j/issues/137) Clean up of test import warnings
>>>>>>> 0a67375f

## v4.0.0 - August 29th, 2020

[Milestone](https://github.com/dyn4j/dyn4j/milestone/4?closed=1) |
[Tag](https://github.com/dyn4j/dyn4j/tree/4.0.0) |
[Maven Release](https://search.maven.org/artifact/org.dyn4j/dyn4j/4.0.0/bundle) |
[GitHub Release](https://github.com/dyn4j/dyn4j/packages/93466?version=4.0.0)

This version sees massive performance improvements for large worlds, on the order of 30%-40% improvement. In addition, this version sees a big
change in the API to better segment code for maintainability, testability, and extensibility. Along with those improvements comes lower object
allocation per iteration and higher visibility into the output of the collision detection/resolution pipelines.

__IMPORTANT!__ This version of dyn4j keeps a number of deprecated APIs in place, but makes no attempt to allow the deprecated API to work with 
the new APIs. The recommendation is that if you want to take advantage of the new features and performance enhancements, you will need to remove
all references to deprecated API.

__ALL__ deprecated APIs will be removed in the next version. The deprecated APIs should be used for upgrading only.

**New Features:**
- [#99](https://github.com/dyn4j/dyn4j/issues/99) Major performance enhancements for large worlds (30-40%) and some small enhancements for small-medium worlds
- [#99](https://github.com/dyn4j/dyn4j/issues/99) Added new objects to track collision over time to reduce allocation per frame.
- [#99](https://github.com/dyn4j/dyn4j/issues/99) Added new API to easily see the entire output of the collision detection/resolution pipelines
- New predictive joint limits
- New linear limits on the Wheel Joint
- [#102](https://github.com/dyn4j/dyn4j/issues/102) Added guards on Joint setX methods to ensure that the joined bodies are not awakened unless necessary
- [#103](https://github.com/dyn4j/dyn4j/issues/103) Updated the FrictionJoint default max force/torque to non-zero values to better illustrate it's use to new users
- Increased test coverage by 10%+ and greatly improved test quality
- Parameterized World and Joint classes for better support for extension of the Body class

**Bug Fixes:**
- [#106](https://github.com/dyn4j/dyn4j/issues/106) PulleyJoint no longer allows negative length
- [#100](https://github.com/dyn4j/dyn4j/issues/100) Fixed unrealistic falling of bodies under gravity when bound together by a MotorJoint
- Fix for overflow in the Rotation/Transform classes where it would generate values outside the valid range [1.0, -1.0] of cos(t)/sin(t) which produced NaNs
- Fix for the ContactListener.end method not being called in some cases

**Deprecated:**
- A lot of the components in the dynamics packages have been deprecated and replaced with components in the world packages. The vast majority of deprecated APIs have replacement APIs

**Breaking Changes:**
- [#71](https://github.com/dyn4j/dyn4j/issues/71) Removed all references to UUID in the project as promised in the previous version's deprecation
- Adding a Joint to a world now requires the bodies to be added first
- The BroadphaseDetector.getAABB methods will now always return an expanded AABB if that feature is supported
- The Body.getChangeInOrientation method now returns the minimum angular change when the angular velocity is zero
- The BodyFixture class now enforces the friction/restitution coefficients to be non-negative
- The ContactConstraint class now enforces the friction/restitution coefficients to be non-negative
- The TimeStep (formerly Step) class now enforces the delta time to be greater than zero
- Some listener methods have been removed, renamed, or moved.
  
**Other:**
- [#98](https://github.com/dyn4j/dyn4j/issues/98) Replaced release-notes.txt with RELEASE-NOTES.md for better formatting and maintenance.
- [#101](https://github.com/dyn4j/dyn4j/issues/101) Added unit documentation for damping values on the Body class

## v3.4.0 - January 10th, 2020

[Milestone](https://github.com/dyn4j/dyn4j/milestone/3?closed=1) |
[Tag](https://github.com/dyn4j/dyn4j/tree/3.4.0) |
[Maven Release](https://search.maven.org/artifact/org.dyn4j/dyn4j/3.4.0/bundle) |
[GitHub Release](https://github.com/dyn4j/dyn4j/packages/93466?version=3.4.0)

**New Features:**
- Arithmetic optimizations [@mtsamis](https://github.com/mtsamis)
- Small performance enhancement in the Island class [@mtsamis](https://github.com/mtsamis)
- Memory footprint improvements [@mtsamis](https://github.com/mtsamis)
- AABB unpack and performance enhancements [@mtsamis](https://github.com/mtsamis)
- New LazyAABBTree broadphase detector [@mtsamis](https://github.com/mtsamis)
- New BruteForceBroadphase detector [@mtsamis](https://github.com/mtsamis)
- Geometry optimizations [@mtsamis](https://github.com/mtsamis)
- Dynamics optimizations [@mtsamis](https://github.com/mtsamis)
- New Rotation class for more efficient rotations [@mtsamis](https://github.com/mtsamis)
- New divide, quotient, and inverseRotate methods for Vector2 [@mtsamis](https://github.com/mtsamis)
- New RobustGeometry class for dealing with error in floating point computations (specifically for geometry at the moment) [@mtsamis](https://github.com/mtsamis)

**Bug Fixes:**
- [#45](https://github.com/dyn4j/dyn4j/issues/45) Bug fix for HalfEllipse.getRadius(Vector2) when the half width < half height and the given point is below the evolute.
- Bug fix for the initial transform not updating if CCD is turned off
- [#53](https://github.com/dyn4j/dyn4j/issues/53) Bug fix for strange code in position solver
- [#60](https://github.com/dyn4j/dyn4j/issues/60) Bug fix for wrong raycast results when using vertical segment/link shapes
- [#61](https://github.com/dyn4j/dyn4j/issues/61) Bug fix for Polygon.contains when the given point is coincident with an edge of the polygon
- [#88](https://github.com/dyn4j/dyn4j/issues/88) Bug fixes for the SweepLine algorithm where it would produce incorrect results
- [#64](https://github.com/dyn4j/dyn4j/issues/64) Fix for a small bug in the BroadphaseKey equals method
- [#69](https://github.com/dyn4j/dyn4j/issues/69) Fix for Wound.getVertexIterator and Wound.getNormalIterator methods to ensure all array elements are returned
- [#75](https://github.com/dyn4j/dyn4j/issues/75) Fix for NPE in SweepLine w/ detection of crossing edges and degenerate simple polygons throwing IllegalArgumentException
- [#76](https://github.com/dyn4j/dyn4j/issues/76) [#80](https://github.com/dyn4j/dyn4j/issues/80) [#83](https://github.com/dyn4j/dyn4j/issues/83) Fixes for the DivideAndConquer, GiftWrap, and GrahamScan convex hull generation algorithms for colinear and coincident points and for precision loss (by mtsamis)
    
**Deprecated:**
- [#47](https://github.com/dyn4j/dyn4j/issues/47) getId methods in all classes are going away in the next version. If you need an id, please use the setUserData method.
- [#79](https://github.com/dyn4j/dyn4j/issues/79) Transform.IDENTITY - please use new Transform() instead of this static final property.
  
**Breaking Changes:**
- [#75](https://github.com/dyn4j/dyn4j/issues/75) double getRotation() methods were replaced with Rotation getRotation() methods. Use the getRotationAngle() method instead.
- The Polygon class now checks for degenerate (zero area) polygons and throws an IllegalArgumentException when detected
  
**Other:**
- Updated broadphase tests (by mtsamis)
- Many more (and improved) unit tests for the geometry package (by mtsamis)
- [#94](https://github.com/dyn4j/dyn4j/issues/94) Updated the Ray class constructors to normalize the input direction to help avoid common usage issues.

## v3.3.0 - April 14th, 2018

[Tag](https://github.com/dyn4j/dyn4j/tree/3.3.0) |
[Maven Release](https://search.maven.org/artifact/org.dyn4j/dyn4j/3.3.0/bundle)

**New Features:**
- [#30](https://github.com/dyn4j/dyn4j/issues/30) Performance improvements for Android
- [#29](https://github.com/dyn4j/dyn4j/issues/29) Java 9 modules support [@io7m](https://github.com/io7m)
- [#29](https://github.com/dyn4j/dyn4j/issues/29) OSGi support [@io7m](https://github.com/io7m)
- More control of iteration count and epsilon values in the GJK algorithm
- [#29](https://github.com/dyn4j/dyn4j/issues/29) Proper Maven-ization of the project with automated building, testing, and packaging [@io7m](https://github.com/io7m)
- Added an enabled flag for the ContactConstraint class to allow contacts to be temporarily turned off, but still warm started and tracked.

**Bug Fixes:**
- The GJK algorithm hanging in rare cases
    
**Deprecated:**
- ContactListener.sensed method has been deprecated.  Sensor events are sent to the ContactListener.begin, ContactListener.persist, and ContactListener.end methods instead with a sensor flag. NOTE: The ContactListener.sensed method still exists, but is no longer called.
- SimpleContactManager was combined with WarmStartingContactManager into DefaultContactManager. You can turn off warm starting via the setWarmStartingEnabled(boolean) method.
  
**Breaking Changes:**
- The ContactListener.sensed method is no longer called.
  
**Other:**
- Some other small performance enhancements

## v3.2.4 - May 1st, 2017

[Tag](https://github.com/dyn4j/dyn4j/tree/3.2.4) |
[Maven Release](https://search.maven.org/artifact/org.dyn4j/dyn4j/3.2.4/bundle)

**Bug Fixes:**
  - [#26](https://github.com/dyn4j/dyn4j/issues/26) Joint.world property not set to null when the joint is removed
    
**Other:**
- Small javadoc updates
- Changed the DefaultBroadphaseFilter to allow non-dynamic vs. non-dynamic bodies to continue in the collision detection pipeline as long as one of them is a sensor
- Changed the Sap broadphase detector to use a self-balancing binary tree by default.

## v3.2.3 - September 4th, 2016

[Tag](https://github.com/dyn4j/dyn4j/tree/3.2.3) |
[Maven Release](https://search.maven.org/artifact/org.dyn4j/dyn4j/3.2.3/bundle)

**Bug Fixes:**
- [#20](https://github.com/dyn4j/dyn4j/issues/20) Sap.detect(aabb, filter) returns false when it should return true
- [#21](https://github.com/dyn4j/dyn4j/issues/21) Wrong values returned from getRadius(Vector2) methods for Slice, Capsule, Ellipse, and HalfEllipse
    

## v3.2.2 - June 19th, 2016

[Tag](https://github.com/dyn4j/dyn4j/tree/3.2.2) |
[Maven Release](https://search.maven.org/artifact/org.dyn4j/dyn4j/3.2.2/bundle)

**New Features:**
- [#19](https://github.com/dyn4j/dyn4j/issues/19) Added the Link shape class to fix the internal edge problem
- Exposed a set/get method for the BroadphaseFilter that is being used in the World.detect method to give more control over the filtering during the broadphase.

**Bug Fixes:**
- Fixed a small bug in the Segment class where the second normal was incorrect, but was changed to the correct one during collision detection.
    
**Other:**
- Small code clean up here and there.
- Updated copyright dates.

## v3.2.1 - November 23rd, 2015

[Tag](https://github.com/dyn4j/dyn4j/tree/3.2.1) |
[Maven Release](https://search.maven.org/artifact/org.dyn4j/dyn4j/3.2.1/bundle)

**New Features:**
- Added getAngularTranslation and getLinearSpeed methods to the WheelJoint class.
- Added setLength method to the PulleyJoint class.

**Bug Fixes:**
- Fixed a bug where the normals were rotated improperly for Polygon and Segment shapes for local rotations.
- Fixed a bug with the Rectangle.getRotation method where it would report the angle negative.
    
**Deprecated:**
- getJointTranslation and getJointSpeed on the WheelJoint class for getLinearTranslation and getAngularSpeed.

**Other:**
- Updated samples to use a common base class for rendering and other stuff to make the samples contain mostly dyn4j usage code.
- The WheelJoint's default frequency is now set to 8.0 by default for easier use.
- The RevoluteJoint's default limits are set to the initial angle between the bodies (the limit is still disabled by default).
- More javadoc updates.

## v3.2.0 - September 30th, 2015

[Tag](https://github.com/dyn4j/dyn4j/tree/3.2.0) |
[Maven Release](https://search.maven.org/artifact/org.dyn4j/dyn4j/3.2.0/bundle)

**New Features:**
- Performance improvements.

**Deprecated:**
- Body.setMass() it was odd that it set the mass type to Mass.Type.NORMAL. Use the Body.setMass(MassType) method instead.
  
**Breaking Changes:**
- The Mass.Type enumeration has been renamed to MassType.
- The BroadphaseDetector interface has changed drastically.
- The three SAP algorithms have been replaced by one.
- The CollisionListener.collision(Body,Body) method has been removed due to changes made to the broad-phase.
- The Body.getFixtures() method now returns an unmodifiable list.
- The World.getBodies() and World.getJoints() methods now return unmodifiable lists.
- The Bounds interface changed to only include the Translatable interface due to the some bounds types not supporting rotation.
- Many member variables and methods have been made final, package private and private.
- Made a few internal classes package private.
- Many deprecated methods and classes have been removed.
- The Settings.ContinuousDetectionMode enumeration has been moved to its own class file with the same name.
- Renamed the MouseJoint to PinJoint.
  
**Other:**
- Cleaner API with less classes, methods and members to sift through and more interface options for extensibility.
- More & revised Javadoc comments.

## v3.1.11 - January 31st, 2015

[Tag](https://github.com/dyn4j/dyn4j/tree/3.1.11) |
[Maven Release](https://search.maven.org/artifact/org.dyn4j/dyn4j/3.1.11/bundle)

**New Features:**
- A few minor performance improvements.
    
**Bug Fixes:**
- Fixed a bug in the raycast(Ray,double,boolean,boolean,List<RaycastResult>) method where it was calling itself, causing a StackOverflowException. 
    
**Other:**
- Changed the Math.hypot calls to Math.sqrt since the former is much slower.  It's slower due to the overflow/underflow handling, which dyn4j doesn't need.
- Added code to export Rays for the Java exporter.

## v3.1.10 - July 20th, 2014

[Tag](https://github.com/dyn4j/dyn4j/tree/3.1.10) |
[Maven Release](https://search.maven.org/artifact/org.dyn4j/dyn4j/3.1.10/bundle)

**New Features:**
- Added a new update(double, int) method to the World class that will execute any number of steps given the elapsed time.
- Added get/set methods for the time accumulator on the World class.
    
**Bug Fixes:**
- Fixed a bug in the WeldJoint class when using two fixed angular velocity bodies.
- Fixed a NPE bug in the World.detect methods.
- Fixed a bug in the EarClipping class where the decomposition would lead to a colinear vertex situation.
- Fixed a bug in Bayazit class where it would select a closest vertex that was not visible by the current vertex.  Sadly, this has made it much slower.

**Other:**
- Updated license dates.

## v3.1.9 - March 29th, 2014

[Tag](https://github.com/dyn4j/dyn4j/tree/3.1.9) |
[Maven Release](https://search.maven.org/artifact/org.dyn4j/dyn4j/3.1.9/bundle)

**New Features:**
- Added a new interface, Triangulator, that both the EarClipping and SweepLine algorithms implement that allows you to get a triangulation of a simple polygon.
- Added a bunch of new detect methods to the World class to allow filtering of sensor bodies, inactive bodies, or by a Filter object and some other features.
- Added a new DetectListener interface specifically for the World.detect methods that allow arbitrary filtering of collision tests.
- Added new raycast and convexCast methods that include a Filter and ignoreInactive parameters.
    
**Bug Fixes:**
- Fixed a bug in the SweepLine class where it would get a NPE when there were vertices who had close to the same y value (were sorted incorrectly).
- Fixed a bug in the EarClipping class where extra half edges were added to the DCEL at termination that didn't need to be.
- Fixed a bug in the Interval.intersection(Interval) class where it was performing the union rather than the intersection.
- Fixed a bug in the SweepLine class where it would enter an infinite loop due to a poor sort condition during the decompose to y-monotone phase.
- Fixed a bug in the convexCast methods where it would exit early instead of continuing to test other fixtures when false was returned from a particular ConvexCastListener method.
- Fixed a bug in the Sandbox app where null would be output instead of the correct body instance.
    
**Deprecated:**
- World.detect(AABB), World.detect(Convex), and World.detect(Convex, Transform) have been replaced by with new World.detect methods that have more input and output options.

**Breaking Changes:**
- The World.detect, World.raycast, and World.convexCast methods now filter out inactive bodies by default (they were included in versions before).
    
**Other:**
- Regression JUnit tests for bugs listed above.
- Made a few small changes to some classes (added hashcode methods and changes like this) that have zero effect on usage, output or performance.

## v3.1.8 - December 21st, 2013

[Tag](https://github.com/dyn4j/dyn4j/tree/3.1.8) |
[Maven Release](https://search.maven.org/artifact/org.dyn4j/dyn4j/3.1.8/bundle)

**New Features:**
- Added the methods Body.getFixture(Vector2), Body.getFixtures(Vector2), Body.removeFixture(Vector2), and Body.removeFixtures(Vector2) which allow you to get/remove fixtures given a world space point.
    
**Bug Fixes:**
- Fixed a bug in the Vector2.distance(double, double) method (wrong since 1.1.0, yikes!).  Thankfully its not used anywhere in the engine so no regression.
- Fixed a bug in Body.applyImpulse(Vector2, Vector2) where the body would not be awakened.
    
**Other:**
- Regression JUnit test for Vector2.distance(double, double) method.
- Added documentation to the World.convexCast methods to explain the limitation of the start of the cast (its a similar limitation as the raycast methods).
- The Body.setLinearVelocity(Vector2) method now transfers the x,y values of the given velocity to the body's velocity vector.  This has no effect on anything, except this way you can reuse the vector passed to this method now (earlier it was doing a reference assignment).

## v3.1.7 - October 12th, 2013

[Tag](https://github.com/dyn4j/dyn4j/tree/3.1.7) |
[Maven Release](https://search.maven.org/artifact/org.dyn4j/dyn4j/3.1.7/bundle)

**Bug Fixes:**
- Fixed a bug in the Ellipse.getHalfHeight method where it was returning the half width instead.
- Fixed a bug in the Ellipse.contains method where it would fail if there was a local translation and a local rotation.
- Fixed a bug in the Graphics2DRenderer that would incorrectly render the Ellipse shapes (this was why the above bug existed).
- Fixed a bug in the HalfEllipse.contains method where it would fail if there was a local translation and a local rotation.

**Breaking Changes:**
- Had to remove the Ellipse.getPointClosestToPoint method due to an incorrect assumption resulting in incorrect return values.  The real solution to this problem involves solving a quartic equation which is typically done by a root finding algorithm.
    
**Other:**
- Regression JUnit test for Ellipse.getHalfHeight, Ellipse.contains, and HalfEllipse.contains methods

## v3.1.6 - October 6th, 2013

[Tag](https://github.com/dyn4j/dyn4j/tree/3.1.6) |
[Maven Release](https://search.maven.org/artifact/org.dyn4j/dyn4j/3.1.6/bundle)

**New Features:**
- Added a "slack" flag to the PulleyJoint to allow the constraint to be applied only when the current length is greater than the total length. To turn this feature on, use the setSlackEnabled method.
    
**Bug Fixes:**
- Fixed a bug in the Segment.getSegmentIntersection methods where it would return an intersection point falsely.
    
**Other:**
- Regression JUnit test for Segment.getSegmentIntersection

## v3.1.5 - September 14th, 2013

[Tag](https://github.com/dyn4j/dyn4j/tree/3.1.5) |
[Maven Release](https://search.maven.org/artifact/org.dyn4j/dyn4j/3.1.5/bundle)

**New Features:**
- Added a new Capsule shape primitive.
- Added a new Slice shape primitive.
- Updated the createUnitCirclePolygon method to be more efficient.
- Added methods to generate polygonal capsules, slices, ellipses, and half ellipses to the Geometry class.
- Added a new Ellipse shape primitive (GJK support only).
- Added a new HalfEllipse shape primitive (GJK support only).
- Added a Graphics2DRenderer class to the examples directory to show how to render the shapes using Java2D.  Some of the new shapes are difficult to render properly due to local rotation and curved features.
- Added a new FallbackNarrowphaseDetector which uses FallbackConditions to determine when to use a fallback NarrowphaseDetector rather than the primary. This is useful when you want to use the SAT algorithm with the ellipse or half ellipse shapes (fallback to GJK on these types). See the SingleTypedFallbackCondition and PairwiseTypedFallbackCondition classes.
- Added equivalent instance methods for common Segment and line operations to the Segment class.
- Added a couple of methods to do a fast radial expansion of a polygon.
- Added scaling operations to the Geometry class.
- Added Convex Casting to the World class.  This also included a rework of the Time of Impact and CCD code.
    
**Bug Fixes:**
- Fixed a bug in the Vector2.getAngleBetween method where it would return an angle outside the range of [-pi, pi]
- Fixed a bug in the Gjk algorithm where a near zero vector was not being caught, causing a false negative during collision and a false positive in the distance method.
- Fixed some bugs in the JUnit tests (no real effect but still important so that future releases do not impact existing functionality)
    
**Deprecated:**
- Body.setVelocity and Body.getVelocity have been replaced by Body.setLinearVelocity and Body.getLinearVelocity respectively.

**Breaking Changes:**
- The addition of convex casting caused an overhaul of the Time of Impact and CCD code.  This could have breaking changes if you were hooking directly into any of this functionality.
    
**Other:**
- Many more JUnit tests.
- Updated license dates to be consistent.
- Removed the TestBed code.  You can always go get it from any version tagged 3.1.4 or lower under the tags folder in SVN.

## v3.1.4 - June 12th, 2013

[Tag](https://github.com/dyn4j/dyn4j/tree/3.1.4) |
[Maven Release](https://search.maven.org/artifact/org.dyn4j/dyn4j/3.1.4/bundle)

**New Features:**
- Added a new feature to the Geometry class for flipping shapes about an arbitrary line (defined as an axis and point).
- Not really a feature, but a createAABB accepting no arguments was added to the shape interface for convenience.
    
**Bug Fixes:**
- Fixed a bug that was introduced in 3.1.3 where the average center was not computed correctly since the vertex indexer was a 1 instead of an i.

**Breaking Changes:**
- The shape, fixture, body, etc ids were updated from string to their UUID counter parts for better flexibility.  However, if you were saving or doing anything with the ids, that will need to change to something like getId().toString().

## v3.1.3

[Tag](https://github.com/dyn4j/dyn4j/tree/3.1.3)

**Bug Fixes:**
- Fixed a major bug in the Polygon inertia calculation where it did not take into account the local center.  This in turn made multi-fixture masses incorrect as well.

## v3.1.2 - November 6th, 2012

[Tag](https://github.com/dyn4j/dyn4j/tree/3.1.2) |
[Maven Release](https://search.maven.org/artifact/org.dyn4j/dyn4j/3.1.2/bundle)

**New Features:**
- Added ids to ContactPoint objects to help track them.

**Breaking Changes:**
- The ContactPoint and subclasses now must take in a ContactPointId object
- The IndexedManifoldPointId class no longer has the setXXX methods

## v3.1.1 - August 11th, 2012

[Tag](https://github.com/dyn4j/dyn4j/tree/3.1.1) |
[Maven Release](https://search.maven.org/artifact/org.dyn4j/dyn4j/3.1.1/bundle)

**New Features:**
- Added detect methods to the World class to do collision detection on a area bounded by an AABB or Convex.
- Added contains methods for bodies, joints and listeners to the World class.
- Added the createSweptAABB method to the Swept interface. Used in the CCD code to help cull collision tests.
- Added contains(Vector2) and contains(double,double) to the AABB class to test for point in AABB.
- Added a addFixture method to the Body class that accepts density, friction and restitution values for convenience.
- Added a contains(BodyFixture) method to the Body class.
- Added applyImpulse(Vector2), applyImpulse(double) and applyImpulse(Vector2, Vector2) methods to the Body class.
- Added a getExpanded methods to the AABB and Interval classes.  Added intersection and getIntersection methods to the AABB class.  Added a getLength method to the Interval class.
- Moved getUserData to the Constraint class so that you can now assign a user object to contact constraints.
- Added initial capacity parameters to the constructors of relevant classes to help size internal structures appropriately for better performance.
- Added line and segment intersection methods to the Segment class

**Bug Fixes:**
- Fixed a bug in the ContactConstraintSolver where if there were two contacts and just one was disabled, it was still possible that they would both be solved.
- The expand methods in the Interval and AABB classes would accept a negative expansion amount.  If the expansion was larger than the size, the interval or AABB would be invalid.  This has been fixed to return degenerate versions (about the mid point) instead.

**Deprecated:**
- World class methods remove(Body,boolean), remove(Body), remove(Joint), removeAll, removeAll(boolean), add(Body), add(Joint), and removeListeners replaced with removeBody(Body,boolean), removeBody(Body), removeJoint(Joint), removeAllBodiesAndJoints, removeAllBodiesAndJoints(boolean), addBody(Body), addJoint(Joint), and removeAllListeners respectively.
- RectangularBounds replaced with AxisAlignedBounds.
- Body class methods apply(double), apply(Force), apply(Torque), apply(Vector2), and apply(Vector2, Vector2) replaced with applyTorque(double), applyForce(Force), applyTorque(Torque), applyForce(Vector2), and applyForce(Vector2, Vector2) respectively.
- ContactManager.isEmpty() replaced with ContactManager.isCacheEmpty()

**Breaking Changes:**
- The Step.update(double) method has been changed from public to protected.
- Changed the ContactConstraint to have a List of Contacts instead of the Contact array.
- The Settings.setStepFrequency method has been changed to accept 1/frequency (1/60) instead of frequency (60) as before. In versions before 3.1.1 one you could pass in 60 and it would be automatically inverted.
- The Shape.rotate(double) method's purpose has been changed to rotate the shape about the origin.  A new method, rotateAboutCenter has been created to replace the old functionality.
- The Broadphase detectors were returning a locally stored list that was cleared and re-populated on the detect method.  These methods now return a new list each time.  They now also return an empty list when there are no collisions via the Collections.emptyList() method.
    
**Other:**
- Small performance enhancements via manual inlining of methods.
- Small performance enhancements via appropriate collection sizing.
- Small performance hit from returning a new list from the broadphase detect methods.
- Small performance enhancement to DynamicAABBTree.detect methods by changing the recursive search to a stackless iterative search.
- Small performance hit from returning new Penetration and Manifold objects from the CollisionListener methods.
- The Settings class now allows any values one or greater for the velocity and position constraint solver iterations.  In addition any value greater than zero can be used for the step frequency.
- Updated Javadocs for the convex shape classes with documentation on where the center of the shape will be and general restrictions on construction.
- Updated Javadocs for all listener types to help aid understanding of their use and pitfalls.
- Replaced the usage of the synchronized Stack class with ArrayDeque or ArrayList to improve performance.
- Many more JUnit tests.

## v3.1.0 - July 2nd, 2012

[Tag](https://github.com/dyn4j/dyn4j/tree/3.1.0) |
[Maven Release](https://search.maven.org/artifact/org.dyn4j/dyn4j/3.1.0/bundle)

**New Features:**
- MotorJoint - Best for character movement.
- Coordinate Shifting - For large worlds.
- AngleJoint ratio - For creating gears.
- Multiple listeners
- Runtime version checking
  
**Bug Fixes:**
- Added checks for bodies and joints already added to another world.
- Fixed a bug in the World.removeAll method where it would still report a destoryed body even if notify was false.
- Fixed a bug in the Transform.setRotation method where it was set incorrectly.
- Fixed a bug in the FrictionJoint class where the linear constraint was not being satisfied.
- Fixed a bug in the MouseJoint class where it wouldn't work if the body was FIXED_LINEAR_VELOCITY mass type.
- Fixed a bug in the World.getJoinedBodies and World.getInContactBodies methods to only return one instance of a joined/contact body if it was joined or in contact multiple times.

**Breaking Changes:**
- The World.remove(Body) no longer automatically notifies of destroyed contacts or joints. Use the World.remove(Body,boolean) method to receive notifications.
- The entire listener scheme has been revamped to allow multiple listeners of all types. There are new methods that replace all the old methods on the World class: World.addListener, World.removeListener, World.getListeners(class), etc.
- The Version class no longer has the version numbers public. Instead use the getXXX methods. This allows runtime version checking of the dyn4j jar.
- The Force.isComplete and Torque.isComplete methods have changed to add an elapsed time parameter. This allows better tracking of when a force/torque is completed.
<|MERGE_RESOLUTION|>--- conflicted
+++ resolved
@@ -1,530 +1,528 @@
-<<<<<<< HEAD
-## v4.1.0 - _IN DEVELOPMENT_
-This version sees massive performance improvement for large worlds, on the order of 10x, when using Continuous Collision Detection (CCD).
-It also includes a number of bug fixes and enhancements to the CCD detection and resolution process.  These changes required a number of 
-breaking changes to the org.dyn4j.broadphase APIs and related classes.  In general, if you aren't interacting with the broadphase classes 
-directly, then you'll see minimal changes (a few listeners have updated and the CollisionData class is slightly different).
-
-**New Features:**
-- [#122](https://github.com/dyn4j/dyn4j/issues/122) Major performance enhancements for CCD (10x in large worlds)
-- [#63](https://github.com/dyn4j/dyn4j/issues/63) Enhanced the broadphase API to allow for additional use-cases (like CCD)
-
-**Bug Fixes:**
-- Fixed some issues with the SegmentDetector.raycast method in coincident scenarios
-- ConservativeAdvancement now returns false if the bodies are near collision in their previous transform
-- ConservativeAdvancement now exits immediately if it advances to a collision to improve resolution
-- Gjk now returns better separating points, normal and depth in some cases
-- Fixed issue where Gjk would return the detect epsilon in the getRaycastEpsilon method
-- Fixed an issue where CCD would re-test & re-solve the same pair in some cases
-- ForceCollisionTimeOfImpactSolver now only translates the bodies being resolved
-- FallbackConditions no longer implement equals/hashcode methods
-
-**Deprecated:**
-
-**Breaking Changes:**
-- CollisionPair was changed from CollisionPair<CollisionBody, Fixture> to CollisionPair<T>
-- AbstractCollisionPair was changed from AbstractCollisionPair<CollisionBody, Fixture> to AbstractCollisionPair<T>
-- BasicCollisionPair was changed from BasicCollisionPair<CollisionBody, Fixture> to BasicCollisionPair<T>
-- BroadphaseDetector was changed from BroadphaseDetector<CollisionBody, Fixture> to BroadphaseDetector<T>
-- AbstractBroadphaseDetector was changed from AbstractBroadphaseDetector<CollisionBody, Fixture> to AbstractBroadphaseDetector<T>
-- BruteForceDetector, DynamicAABBTree, and SAP broadphase detector constructors were changed to accept BroadphaseFilter, AABProducer, and AABBExpansionMethod arguments
-- AABB.createAABBFromPoints was renamed to AABB.createFromPoints
-- The org.dyn4j.world.BroadphaseFilter was renamed to org.dyn4j.world.BroadphaseCollisionDataFilter to differentiate it with the org.dyn4j.broadphase.BroadphaseFilter
-  
-**Other:**
-- [#125](https://github.com/dyn4j/dyn4j/issues/125) All deprecated API as of 4.0.2 has been removed.
-- [#124](https://github.com/dyn4j/dyn4j/issues/124) Continued improvement and coverage of JUnit test cases.
-- [#156](https://github.com/dyn4j/dyn4j/issues/156) Javadoc includes protected methods again.
-- Small numerical improvement to the Transform.lerp method and variants.
-=======
-## v4.0.2 - October 15th, 2020
-
-[Milestone](https://github.com/dyn4j/dyn4j/milestone/7?closed=1) |
-[Tag](https://github.com/dyn4j/dyn4j/tree/4.0.2) |
-[Maven Release](https://search.maven.org/artifact/org.dyn4j/dyn4j/4.0.2/bundle) |
-[GitHub Release](https://github.com/dyn4j/dyn4j/packages/93466?version=4.0.2)
-
-**Bug Fixes:**
-- [#149](https://github.com/dyn4j/dyn4j/issues/149) Fixed the RevoluteJoint.getReactionTorque method to include motor impulse
-
-## v4.0.1 - September 26th, 2020
-
-[Milestone](https://github.com/dyn4j/dyn4j/milestone/6?closed=1) |
-[Tag](https://github.com/dyn4j/dyn4j/tree/4.0.1) |
-[Maven Release](https://search.maven.org/artifact/org.dyn4j/dyn4j/4.0.1/bundle) |
-[GitHub Release](https://github.com/dyn4j/dyn4j/packages/93466?version=4.0.1)
-
-**New Features:**
-- [#136](https://github.com/dyn4j/dyn4j/issues/136) Added back a listener method to allow setting the sensor/enabled flags on Contact Constraints during collision detection
-
-**Bug Fixes:**
-- [#130](https://github.com/dyn4j/dyn4j/issues/130) Fixed the getReactionForce/Torque methods to return the proper values
-- [#135](https://github.com/dyn4j/dyn4j/issues/135) Fixed issue with Geometry.createLinks when using closed = true would not produce the correct end linkage
-  
-**Other:**
-- [#137](https://github.com/dyn4j/dyn4j/issues/137) Clean up of test import warnings
->>>>>>> 0a67375f
-
-## v4.0.0 - August 29th, 2020
-
-[Milestone](https://github.com/dyn4j/dyn4j/milestone/4?closed=1) |
-[Tag](https://github.com/dyn4j/dyn4j/tree/4.0.0) |
-[Maven Release](https://search.maven.org/artifact/org.dyn4j/dyn4j/4.0.0/bundle) |
-[GitHub Release](https://github.com/dyn4j/dyn4j/packages/93466?version=4.0.0)
-
-This version sees massive performance improvements for large worlds, on the order of 30%-40% improvement. In addition, this version sees a big
-change in the API to better segment code for maintainability, testability, and extensibility. Along with those improvements comes lower object
-allocation per iteration and higher visibility into the output of the collision detection/resolution pipelines.
-
-__IMPORTANT!__ This version of dyn4j keeps a number of deprecated APIs in place, but makes no attempt to allow the deprecated API to work with 
-the new APIs. The recommendation is that if you want to take advantage of the new features and performance enhancements, you will need to remove
-all references to deprecated API.
-
-__ALL__ deprecated APIs will be removed in the next version. The deprecated APIs should be used for upgrading only.
-
-**New Features:**
-- [#99](https://github.com/dyn4j/dyn4j/issues/99) Major performance enhancements for large worlds (30-40%) and some small enhancements for small-medium worlds
-- [#99](https://github.com/dyn4j/dyn4j/issues/99) Added new objects to track collision over time to reduce allocation per frame.
-- [#99](https://github.com/dyn4j/dyn4j/issues/99) Added new API to easily see the entire output of the collision detection/resolution pipelines
-- New predictive joint limits
-- New linear limits on the Wheel Joint
-- [#102](https://github.com/dyn4j/dyn4j/issues/102) Added guards on Joint setX methods to ensure that the joined bodies are not awakened unless necessary
-- [#103](https://github.com/dyn4j/dyn4j/issues/103) Updated the FrictionJoint default max force/torque to non-zero values to better illustrate it's use to new users
-- Increased test coverage by 10%+ and greatly improved test quality
-- Parameterized World and Joint classes for better support for extension of the Body class
-
-**Bug Fixes:**
-- [#106](https://github.com/dyn4j/dyn4j/issues/106) PulleyJoint no longer allows negative length
-- [#100](https://github.com/dyn4j/dyn4j/issues/100) Fixed unrealistic falling of bodies under gravity when bound together by a MotorJoint
-- Fix for overflow in the Rotation/Transform classes where it would generate values outside the valid range [1.0, -1.0] of cos(t)/sin(t) which produced NaNs
-- Fix for the ContactListener.end method not being called in some cases
-
-**Deprecated:**
-- A lot of the components in the dynamics packages have been deprecated and replaced with components in the world packages. The vast majority of deprecated APIs have replacement APIs
-
-**Breaking Changes:**
-- [#71](https://github.com/dyn4j/dyn4j/issues/71) Removed all references to UUID in the project as promised in the previous version's deprecation
-- Adding a Joint to a world now requires the bodies to be added first
-- The BroadphaseDetector.getAABB methods will now always return an expanded AABB if that feature is supported
-- The Body.getChangeInOrientation method now returns the minimum angular change when the angular velocity is zero
-- The BodyFixture class now enforces the friction/restitution coefficients to be non-negative
-- The ContactConstraint class now enforces the friction/restitution coefficients to be non-negative
-- The TimeStep (formerly Step) class now enforces the delta time to be greater than zero
-- Some listener methods have been removed, renamed, or moved.
-  
-**Other:**
-- [#98](https://github.com/dyn4j/dyn4j/issues/98) Replaced release-notes.txt with RELEASE-NOTES.md for better formatting and maintenance.
-- [#101](https://github.com/dyn4j/dyn4j/issues/101) Added unit documentation for damping values on the Body class
-
-## v3.4.0 - January 10th, 2020
-
-[Milestone](https://github.com/dyn4j/dyn4j/milestone/3?closed=1) |
-[Tag](https://github.com/dyn4j/dyn4j/tree/3.4.0) |
-[Maven Release](https://search.maven.org/artifact/org.dyn4j/dyn4j/3.4.0/bundle) |
-[GitHub Release](https://github.com/dyn4j/dyn4j/packages/93466?version=3.4.0)
-
-**New Features:**
-- Arithmetic optimizations [@mtsamis](https://github.com/mtsamis)
-- Small performance enhancement in the Island class [@mtsamis](https://github.com/mtsamis)
-- Memory footprint improvements [@mtsamis](https://github.com/mtsamis)
-- AABB unpack and performance enhancements [@mtsamis](https://github.com/mtsamis)
-- New LazyAABBTree broadphase detector [@mtsamis](https://github.com/mtsamis)
-- New BruteForceBroadphase detector [@mtsamis](https://github.com/mtsamis)
-- Geometry optimizations [@mtsamis](https://github.com/mtsamis)
-- Dynamics optimizations [@mtsamis](https://github.com/mtsamis)
-- New Rotation class for more efficient rotations [@mtsamis](https://github.com/mtsamis)
-- New divide, quotient, and inverseRotate methods for Vector2 [@mtsamis](https://github.com/mtsamis)
-- New RobustGeometry class for dealing with error in floating point computations (specifically for geometry at the moment) [@mtsamis](https://github.com/mtsamis)
-
-**Bug Fixes:**
-- [#45](https://github.com/dyn4j/dyn4j/issues/45) Bug fix for HalfEllipse.getRadius(Vector2) when the half width < half height and the given point is below the evolute.
-- Bug fix for the initial transform not updating if CCD is turned off
-- [#53](https://github.com/dyn4j/dyn4j/issues/53) Bug fix for strange code in position solver
-- [#60](https://github.com/dyn4j/dyn4j/issues/60) Bug fix for wrong raycast results when using vertical segment/link shapes
-- [#61](https://github.com/dyn4j/dyn4j/issues/61) Bug fix for Polygon.contains when the given point is coincident with an edge of the polygon
-- [#88](https://github.com/dyn4j/dyn4j/issues/88) Bug fixes for the SweepLine algorithm where it would produce incorrect results
-- [#64](https://github.com/dyn4j/dyn4j/issues/64) Fix for a small bug in the BroadphaseKey equals method
-- [#69](https://github.com/dyn4j/dyn4j/issues/69) Fix for Wound.getVertexIterator and Wound.getNormalIterator methods to ensure all array elements are returned
-- [#75](https://github.com/dyn4j/dyn4j/issues/75) Fix for NPE in SweepLine w/ detection of crossing edges and degenerate simple polygons throwing IllegalArgumentException
-- [#76](https://github.com/dyn4j/dyn4j/issues/76) [#80](https://github.com/dyn4j/dyn4j/issues/80) [#83](https://github.com/dyn4j/dyn4j/issues/83) Fixes for the DivideAndConquer, GiftWrap, and GrahamScan convex hull generation algorithms for colinear and coincident points and for precision loss (by mtsamis)
-    
-**Deprecated:**
-- [#47](https://github.com/dyn4j/dyn4j/issues/47) getId methods in all classes are going away in the next version. If you need an id, please use the setUserData method.
-- [#79](https://github.com/dyn4j/dyn4j/issues/79) Transform.IDENTITY - please use new Transform() instead of this static final property.
-  
-**Breaking Changes:**
-- [#75](https://github.com/dyn4j/dyn4j/issues/75) double getRotation() methods were replaced with Rotation getRotation() methods. Use the getRotationAngle() method instead.
-- The Polygon class now checks for degenerate (zero area) polygons and throws an IllegalArgumentException when detected
-  
-**Other:**
-- Updated broadphase tests (by mtsamis)
-- Many more (and improved) unit tests for the geometry package (by mtsamis)
-- [#94](https://github.com/dyn4j/dyn4j/issues/94) Updated the Ray class constructors to normalize the input direction to help avoid common usage issues.
-
-## v3.3.0 - April 14th, 2018
-
-[Tag](https://github.com/dyn4j/dyn4j/tree/3.3.0) |
-[Maven Release](https://search.maven.org/artifact/org.dyn4j/dyn4j/3.3.0/bundle)
-
-**New Features:**
-- [#30](https://github.com/dyn4j/dyn4j/issues/30) Performance improvements for Android
-- [#29](https://github.com/dyn4j/dyn4j/issues/29) Java 9 modules support [@io7m](https://github.com/io7m)
-- [#29](https://github.com/dyn4j/dyn4j/issues/29) OSGi support [@io7m](https://github.com/io7m)
-- More control of iteration count and epsilon values in the GJK algorithm
-- [#29](https://github.com/dyn4j/dyn4j/issues/29) Proper Maven-ization of the project with automated building, testing, and packaging [@io7m](https://github.com/io7m)
-- Added an enabled flag for the ContactConstraint class to allow contacts to be temporarily turned off, but still warm started and tracked.
-
-**Bug Fixes:**
-- The GJK algorithm hanging in rare cases
-    
-**Deprecated:**
-- ContactListener.sensed method has been deprecated.  Sensor events are sent to the ContactListener.begin, ContactListener.persist, and ContactListener.end methods instead with a sensor flag. NOTE: The ContactListener.sensed method still exists, but is no longer called.
-- SimpleContactManager was combined with WarmStartingContactManager into DefaultContactManager. You can turn off warm starting via the setWarmStartingEnabled(boolean) method.
-  
-**Breaking Changes:**
-- The ContactListener.sensed method is no longer called.
-  
-**Other:**
-- Some other small performance enhancements
-
-## v3.2.4 - May 1st, 2017
-
-[Tag](https://github.com/dyn4j/dyn4j/tree/3.2.4) |
-[Maven Release](https://search.maven.org/artifact/org.dyn4j/dyn4j/3.2.4/bundle)
-
-**Bug Fixes:**
-  - [#26](https://github.com/dyn4j/dyn4j/issues/26) Joint.world property not set to null when the joint is removed
-    
-**Other:**
-- Small javadoc updates
-- Changed the DefaultBroadphaseFilter to allow non-dynamic vs. non-dynamic bodies to continue in the collision detection pipeline as long as one of them is a sensor
-- Changed the Sap broadphase detector to use a self-balancing binary tree by default.
-
-## v3.2.3 - September 4th, 2016
-
-[Tag](https://github.com/dyn4j/dyn4j/tree/3.2.3) |
-[Maven Release](https://search.maven.org/artifact/org.dyn4j/dyn4j/3.2.3/bundle)
-
-**Bug Fixes:**
-- [#20](https://github.com/dyn4j/dyn4j/issues/20) Sap.detect(aabb, filter) returns false when it should return true
-- [#21](https://github.com/dyn4j/dyn4j/issues/21) Wrong values returned from getRadius(Vector2) methods for Slice, Capsule, Ellipse, and HalfEllipse
-    
-
-## v3.2.2 - June 19th, 2016
-
-[Tag](https://github.com/dyn4j/dyn4j/tree/3.2.2) |
-[Maven Release](https://search.maven.org/artifact/org.dyn4j/dyn4j/3.2.2/bundle)
-
-**New Features:**
-- [#19](https://github.com/dyn4j/dyn4j/issues/19) Added the Link shape class to fix the internal edge problem
-- Exposed a set/get method for the BroadphaseFilter that is being used in the World.detect method to give more control over the filtering during the broadphase.
-
-**Bug Fixes:**
-- Fixed a small bug in the Segment class where the second normal was incorrect, but was changed to the correct one during collision detection.
-    
-**Other:**
-- Small code clean up here and there.
-- Updated copyright dates.
-
-## v3.2.1 - November 23rd, 2015
-
-[Tag](https://github.com/dyn4j/dyn4j/tree/3.2.1) |
-[Maven Release](https://search.maven.org/artifact/org.dyn4j/dyn4j/3.2.1/bundle)
-
-**New Features:**
-- Added getAngularTranslation and getLinearSpeed methods to the WheelJoint class.
-- Added setLength method to the PulleyJoint class.
-
-**Bug Fixes:**
-- Fixed a bug where the normals were rotated improperly for Polygon and Segment shapes for local rotations.
-- Fixed a bug with the Rectangle.getRotation method where it would report the angle negative.
-    
-**Deprecated:**
-- getJointTranslation and getJointSpeed on the WheelJoint class for getLinearTranslation and getAngularSpeed.
-
-**Other:**
-- Updated samples to use a common base class for rendering and other stuff to make the samples contain mostly dyn4j usage code.
-- The WheelJoint's default frequency is now set to 8.0 by default for easier use.
-- The RevoluteJoint's default limits are set to the initial angle between the bodies (the limit is still disabled by default).
-- More javadoc updates.
-
-## v3.2.0 - September 30th, 2015
-
-[Tag](https://github.com/dyn4j/dyn4j/tree/3.2.0) |
-[Maven Release](https://search.maven.org/artifact/org.dyn4j/dyn4j/3.2.0/bundle)
-
-**New Features:**
-- Performance improvements.
-
-**Deprecated:**
-- Body.setMass() it was odd that it set the mass type to Mass.Type.NORMAL. Use the Body.setMass(MassType) method instead.
-  
-**Breaking Changes:**
-- The Mass.Type enumeration has been renamed to MassType.
-- The BroadphaseDetector interface has changed drastically.
-- The three SAP algorithms have been replaced by one.
-- The CollisionListener.collision(Body,Body) method has been removed due to changes made to the broad-phase.
-- The Body.getFixtures() method now returns an unmodifiable list.
-- The World.getBodies() and World.getJoints() methods now return unmodifiable lists.
-- The Bounds interface changed to only include the Translatable interface due to the some bounds types not supporting rotation.
-- Many member variables and methods have been made final, package private and private.
-- Made a few internal classes package private.
-- Many deprecated methods and classes have been removed.
-- The Settings.ContinuousDetectionMode enumeration has been moved to its own class file with the same name.
-- Renamed the MouseJoint to PinJoint.
-  
-**Other:**
-- Cleaner API with less classes, methods and members to sift through and more interface options for extensibility.
-- More & revised Javadoc comments.
-
-## v3.1.11 - January 31st, 2015
-
-[Tag](https://github.com/dyn4j/dyn4j/tree/3.1.11) |
-[Maven Release](https://search.maven.org/artifact/org.dyn4j/dyn4j/3.1.11/bundle)
-
-**New Features:**
-- A few minor performance improvements.
-    
-**Bug Fixes:**
-- Fixed a bug in the raycast(Ray,double,boolean,boolean,List<RaycastResult>) method where it was calling itself, causing a StackOverflowException. 
-    
-**Other:**
-- Changed the Math.hypot calls to Math.sqrt since the former is much slower.  It's slower due to the overflow/underflow handling, which dyn4j doesn't need.
-- Added code to export Rays for the Java exporter.
-
-## v3.1.10 - July 20th, 2014
-
-[Tag](https://github.com/dyn4j/dyn4j/tree/3.1.10) |
-[Maven Release](https://search.maven.org/artifact/org.dyn4j/dyn4j/3.1.10/bundle)
-
-**New Features:**
-- Added a new update(double, int) method to the World class that will execute any number of steps given the elapsed time.
-- Added get/set methods for the time accumulator on the World class.
-    
-**Bug Fixes:**
-- Fixed a bug in the WeldJoint class when using two fixed angular velocity bodies.
-- Fixed a NPE bug in the World.detect methods.
-- Fixed a bug in the EarClipping class where the decomposition would lead to a colinear vertex situation.
-- Fixed a bug in Bayazit class where it would select a closest vertex that was not visible by the current vertex.  Sadly, this has made it much slower.
-
-**Other:**
-- Updated license dates.
-
-## v3.1.9 - March 29th, 2014
-
-[Tag](https://github.com/dyn4j/dyn4j/tree/3.1.9) |
-[Maven Release](https://search.maven.org/artifact/org.dyn4j/dyn4j/3.1.9/bundle)
-
-**New Features:**
-- Added a new interface, Triangulator, that both the EarClipping and SweepLine algorithms implement that allows you to get a triangulation of a simple polygon.
-- Added a bunch of new detect methods to the World class to allow filtering of sensor bodies, inactive bodies, or by a Filter object and some other features.
-- Added a new DetectListener interface specifically for the World.detect methods that allow arbitrary filtering of collision tests.
-- Added new raycast and convexCast methods that include a Filter and ignoreInactive parameters.
-    
-**Bug Fixes:**
-- Fixed a bug in the SweepLine class where it would get a NPE when there were vertices who had close to the same y value (were sorted incorrectly).
-- Fixed a bug in the EarClipping class where extra half edges were added to the DCEL at termination that didn't need to be.
-- Fixed a bug in the Interval.intersection(Interval) class where it was performing the union rather than the intersection.
-- Fixed a bug in the SweepLine class where it would enter an infinite loop due to a poor sort condition during the decompose to y-monotone phase.
-- Fixed a bug in the convexCast methods where it would exit early instead of continuing to test other fixtures when false was returned from a particular ConvexCastListener method.
-- Fixed a bug in the Sandbox app where null would be output instead of the correct body instance.
-    
-**Deprecated:**
-- World.detect(AABB), World.detect(Convex), and World.detect(Convex, Transform) have been replaced by with new World.detect methods that have more input and output options.
-
-**Breaking Changes:**
-- The World.detect, World.raycast, and World.convexCast methods now filter out inactive bodies by default (they were included in versions before).
-    
-**Other:**
-- Regression JUnit tests for bugs listed above.
-- Made a few small changes to some classes (added hashcode methods and changes like this) that have zero effect on usage, output or performance.
-
-## v3.1.8 - December 21st, 2013
-
-[Tag](https://github.com/dyn4j/dyn4j/tree/3.1.8) |
-[Maven Release](https://search.maven.org/artifact/org.dyn4j/dyn4j/3.1.8/bundle)
-
-**New Features:**
-- Added the methods Body.getFixture(Vector2), Body.getFixtures(Vector2), Body.removeFixture(Vector2), and Body.removeFixtures(Vector2) which allow you to get/remove fixtures given a world space point.
-    
-**Bug Fixes:**
-- Fixed a bug in the Vector2.distance(double, double) method (wrong since 1.1.0, yikes!).  Thankfully its not used anywhere in the engine so no regression.
-- Fixed a bug in Body.applyImpulse(Vector2, Vector2) where the body would not be awakened.
-    
-**Other:**
-- Regression JUnit test for Vector2.distance(double, double) method.
-- Added documentation to the World.convexCast methods to explain the limitation of the start of the cast (its a similar limitation as the raycast methods).
-- The Body.setLinearVelocity(Vector2) method now transfers the x,y values of the given velocity to the body's velocity vector.  This has no effect on anything, except this way you can reuse the vector passed to this method now (earlier it was doing a reference assignment).
-
-## v3.1.7 - October 12th, 2013
-
-[Tag](https://github.com/dyn4j/dyn4j/tree/3.1.7) |
-[Maven Release](https://search.maven.org/artifact/org.dyn4j/dyn4j/3.1.7/bundle)
-
-**Bug Fixes:**
-- Fixed a bug in the Ellipse.getHalfHeight method where it was returning the half width instead.
-- Fixed a bug in the Ellipse.contains method where it would fail if there was a local translation and a local rotation.
-- Fixed a bug in the Graphics2DRenderer that would incorrectly render the Ellipse shapes (this was why the above bug existed).
-- Fixed a bug in the HalfEllipse.contains method where it would fail if there was a local translation and a local rotation.
-
-**Breaking Changes:**
-- Had to remove the Ellipse.getPointClosestToPoint method due to an incorrect assumption resulting in incorrect return values.  The real solution to this problem involves solving a quartic equation which is typically done by a root finding algorithm.
-    
-**Other:**
-- Regression JUnit test for Ellipse.getHalfHeight, Ellipse.contains, and HalfEllipse.contains methods
-
-## v3.1.6 - October 6th, 2013
-
-[Tag](https://github.com/dyn4j/dyn4j/tree/3.1.6) |
-[Maven Release](https://search.maven.org/artifact/org.dyn4j/dyn4j/3.1.6/bundle)
-
-**New Features:**
-- Added a "slack" flag to the PulleyJoint to allow the constraint to be applied only when the current length is greater than the total length. To turn this feature on, use the setSlackEnabled method.
-    
-**Bug Fixes:**
-- Fixed a bug in the Segment.getSegmentIntersection methods where it would return an intersection point falsely.
-    
-**Other:**
-- Regression JUnit test for Segment.getSegmentIntersection
-
-## v3.1.5 - September 14th, 2013
-
-[Tag](https://github.com/dyn4j/dyn4j/tree/3.1.5) |
-[Maven Release](https://search.maven.org/artifact/org.dyn4j/dyn4j/3.1.5/bundle)
-
-**New Features:**
-- Added a new Capsule shape primitive.
-- Added a new Slice shape primitive.
-- Updated the createUnitCirclePolygon method to be more efficient.
-- Added methods to generate polygonal capsules, slices, ellipses, and half ellipses to the Geometry class.
-- Added a new Ellipse shape primitive (GJK support only).
-- Added a new HalfEllipse shape primitive (GJK support only).
-- Added a Graphics2DRenderer class to the examples directory to show how to render the shapes using Java2D.  Some of the new shapes are difficult to render properly due to local rotation and curved features.
-- Added a new FallbackNarrowphaseDetector which uses FallbackConditions to determine when to use a fallback NarrowphaseDetector rather than the primary. This is useful when you want to use the SAT algorithm with the ellipse or half ellipse shapes (fallback to GJK on these types). See the SingleTypedFallbackCondition and PairwiseTypedFallbackCondition classes.
-- Added equivalent instance methods for common Segment and line operations to the Segment class.
-- Added a couple of methods to do a fast radial expansion of a polygon.
-- Added scaling operations to the Geometry class.
-- Added Convex Casting to the World class.  This also included a rework of the Time of Impact and CCD code.
-    
-**Bug Fixes:**
-- Fixed a bug in the Vector2.getAngleBetween method where it would return an angle outside the range of [-pi, pi]
-- Fixed a bug in the Gjk algorithm where a near zero vector was not being caught, causing a false negative during collision and a false positive in the distance method.
-- Fixed some bugs in the JUnit tests (no real effect but still important so that future releases do not impact existing functionality)
-    
-**Deprecated:**
-- Body.setVelocity and Body.getVelocity have been replaced by Body.setLinearVelocity and Body.getLinearVelocity respectively.
-
-**Breaking Changes:**
-- The addition of convex casting caused an overhaul of the Time of Impact and CCD code.  This could have breaking changes if you were hooking directly into any of this functionality.
-    
-**Other:**
-- Many more JUnit tests.
-- Updated license dates to be consistent.
-- Removed the TestBed code.  You can always go get it from any version tagged 3.1.4 or lower under the tags folder in SVN.
-
-## v3.1.4 - June 12th, 2013
-
-[Tag](https://github.com/dyn4j/dyn4j/tree/3.1.4) |
-[Maven Release](https://search.maven.org/artifact/org.dyn4j/dyn4j/3.1.4/bundle)
-
-**New Features:**
-- Added a new feature to the Geometry class for flipping shapes about an arbitrary line (defined as an axis and point).
-- Not really a feature, but a createAABB accepting no arguments was added to the shape interface for convenience.
-    
-**Bug Fixes:**
-- Fixed a bug that was introduced in 3.1.3 where the average center was not computed correctly since the vertex indexer was a 1 instead of an i.
-
-**Breaking Changes:**
-- The shape, fixture, body, etc ids were updated from string to their UUID counter parts for better flexibility.  However, if you were saving or doing anything with the ids, that will need to change to something like getId().toString().
-
-## v3.1.3
-
-[Tag](https://github.com/dyn4j/dyn4j/tree/3.1.3)
-
-**Bug Fixes:**
-- Fixed a major bug in the Polygon inertia calculation where it did not take into account the local center.  This in turn made multi-fixture masses incorrect as well.
-
-## v3.1.2 - November 6th, 2012
-
-[Tag](https://github.com/dyn4j/dyn4j/tree/3.1.2) |
-[Maven Release](https://search.maven.org/artifact/org.dyn4j/dyn4j/3.1.2/bundle)
-
-**New Features:**
-- Added ids to ContactPoint objects to help track them.
-
-**Breaking Changes:**
-- The ContactPoint and subclasses now must take in a ContactPointId object
-- The IndexedManifoldPointId class no longer has the setXXX methods
-
-## v3.1.1 - August 11th, 2012
-
-[Tag](https://github.com/dyn4j/dyn4j/tree/3.1.1) |
-[Maven Release](https://search.maven.org/artifact/org.dyn4j/dyn4j/3.1.1/bundle)
-
-**New Features:**
-- Added detect methods to the World class to do collision detection on a area bounded by an AABB or Convex.
-- Added contains methods for bodies, joints and listeners to the World class.
-- Added the createSweptAABB method to the Swept interface. Used in the CCD code to help cull collision tests.
-- Added contains(Vector2) and contains(double,double) to the AABB class to test for point in AABB.
-- Added a addFixture method to the Body class that accepts density, friction and restitution values for convenience.
-- Added a contains(BodyFixture) method to the Body class.
-- Added applyImpulse(Vector2), applyImpulse(double) and applyImpulse(Vector2, Vector2) methods to the Body class.
-- Added a getExpanded methods to the AABB and Interval classes.  Added intersection and getIntersection methods to the AABB class.  Added a getLength method to the Interval class.
-- Moved getUserData to the Constraint class so that you can now assign a user object to contact constraints.
-- Added initial capacity parameters to the constructors of relevant classes to help size internal structures appropriately for better performance.
-- Added line and segment intersection methods to the Segment class
-
-**Bug Fixes:**
-- Fixed a bug in the ContactConstraintSolver where if there were two contacts and just one was disabled, it was still possible that they would both be solved.
-- The expand methods in the Interval and AABB classes would accept a negative expansion amount.  If the expansion was larger than the size, the interval or AABB would be invalid.  This has been fixed to return degenerate versions (about the mid point) instead.
-
-**Deprecated:**
-- World class methods remove(Body,boolean), remove(Body), remove(Joint), removeAll, removeAll(boolean), add(Body), add(Joint), and removeListeners replaced with removeBody(Body,boolean), removeBody(Body), removeJoint(Joint), removeAllBodiesAndJoints, removeAllBodiesAndJoints(boolean), addBody(Body), addJoint(Joint), and removeAllListeners respectively.
-- RectangularBounds replaced with AxisAlignedBounds.
-- Body class methods apply(double), apply(Force), apply(Torque), apply(Vector2), and apply(Vector2, Vector2) replaced with applyTorque(double), applyForce(Force), applyTorque(Torque), applyForce(Vector2), and applyForce(Vector2, Vector2) respectively.
-- ContactManager.isEmpty() replaced with ContactManager.isCacheEmpty()
-
-**Breaking Changes:**
-- The Step.update(double) method has been changed from public to protected.
-- Changed the ContactConstraint to have a List of Contacts instead of the Contact array.
-- The Settings.setStepFrequency method has been changed to accept 1/frequency (1/60) instead of frequency (60) as before. In versions before 3.1.1 one you could pass in 60 and it would be automatically inverted.
-- The Shape.rotate(double) method's purpose has been changed to rotate the shape about the origin.  A new method, rotateAboutCenter has been created to replace the old functionality.
-- The Broadphase detectors were returning a locally stored list that was cleared and re-populated on the detect method.  These methods now return a new list each time.  They now also return an empty list when there are no collisions via the Collections.emptyList() method.
-    
-**Other:**
-- Small performance enhancements via manual inlining of methods.
-- Small performance enhancements via appropriate collection sizing.
-- Small performance hit from returning a new list from the broadphase detect methods.
-- Small performance enhancement to DynamicAABBTree.detect methods by changing the recursive search to a stackless iterative search.
-- Small performance hit from returning new Penetration and Manifold objects from the CollisionListener methods.
-- The Settings class now allows any values one or greater for the velocity and position constraint solver iterations.  In addition any value greater than zero can be used for the step frequency.
-- Updated Javadocs for the convex shape classes with documentation on where the center of the shape will be and general restrictions on construction.
-- Updated Javadocs for all listener types to help aid understanding of their use and pitfalls.
-- Replaced the usage of the synchronized Stack class with ArrayDeque or ArrayList to improve performance.
-- Many more JUnit tests.
-
-## v3.1.0 - July 2nd, 2012
-
-[Tag](https://github.com/dyn4j/dyn4j/tree/3.1.0) |
-[Maven Release](https://search.maven.org/artifact/org.dyn4j/dyn4j/3.1.0/bundle)
-
-**New Features:**
-- MotorJoint - Best for character movement.
-- Coordinate Shifting - For large worlds.
-- AngleJoint ratio - For creating gears.
-- Multiple listeners
-- Runtime version checking
-  
-**Bug Fixes:**
-- Added checks for bodies and joints already added to another world.
-- Fixed a bug in the World.removeAll method where it would still report a destoryed body even if notify was false.
-- Fixed a bug in the Transform.setRotation method where it was set incorrectly.
-- Fixed a bug in the FrictionJoint class where the linear constraint was not being satisfied.
-- Fixed a bug in the MouseJoint class where it wouldn't work if the body was FIXED_LINEAR_VELOCITY mass type.
-- Fixed a bug in the World.getJoinedBodies and World.getInContactBodies methods to only return one instance of a joined/contact body if it was joined or in contact multiple times.
-
-**Breaking Changes:**
-- The World.remove(Body) no longer automatically notifies of destroyed contacts or joints. Use the World.remove(Body,boolean) method to receive notifications.
-- The entire listener scheme has been revamped to allow multiple listeners of all types. There are new methods that replace all the old methods on the World class: World.addListener, World.removeListener, World.getListeners(class), etc.
-- The Version class no longer has the version numbers public. Instead use the getXXX methods. This allows runtime version checking of the dyn4j jar.
-- The Force.isComplete and Torque.isComplete methods have changed to add an elapsed time parameter. This allows better tracking of when a force/torque is completed.
+## v4.1.0 - _IN DEVELOPMENT_
+This version sees massive performance improvement for large worlds, on the order of 10x, when using Continuous Collision Detection (CCD).
+It also includes a number of bug fixes and enhancements to the CCD detection and resolution process.  These changes required a number of 
+breaking changes to the org.dyn4j.broadphase APIs and related classes.  In general, if you aren't interacting with the broadphase classes 
+directly, then you'll see minimal changes (a few listeners have updated and the CollisionData class is slightly different).
+
+**New Features:**
+- [#122](https://github.com/dyn4j/dyn4j/issues/122) Major performance enhancements for CCD (10x in large worlds)
+- [#63](https://github.com/dyn4j/dyn4j/issues/63) Enhanced the broadphase API to allow for additional use-cases (like CCD)
+
+**Bug Fixes:**
+- Fixed some issues with the SegmentDetector.raycast method in coincident scenarios
+- ConservativeAdvancement now returns false if the bodies are near collision in their previous transform
+- ConservativeAdvancement now exits immediately if it advances to a collision to improve resolution
+- Gjk now returns better separating points, normal and depth in some cases
+- Fixed issue where Gjk would return the detect epsilon in the getRaycastEpsilon method
+- Fixed an issue where CCD would re-test & re-solve the same pair in some cases
+- ForceCollisionTimeOfImpactSolver now only translates the bodies being resolved
+- FallbackConditions no longer implement equals/hashcode methods
+
+**Deprecated:**
+
+**Breaking Changes:**
+- CollisionPair was changed from CollisionPair<CollisionBody, Fixture> to CollisionPair<T>
+- AbstractCollisionPair was changed from AbstractCollisionPair<CollisionBody, Fixture> to AbstractCollisionPair<T>
+- BasicCollisionPair was changed from BasicCollisionPair<CollisionBody, Fixture> to BasicCollisionPair<T>
+- BroadphaseDetector was changed from BroadphaseDetector<CollisionBody, Fixture> to BroadphaseDetector<T>
+- AbstractBroadphaseDetector was changed from AbstractBroadphaseDetector<CollisionBody, Fixture> to AbstractBroadphaseDetector<T>
+- BruteForceDetector, DynamicAABBTree, and SAP broadphase detector constructors were changed to accept BroadphaseFilter, AABProducer, and AABBExpansionMethod arguments
+- AABB.createAABBFromPoints was renamed to AABB.createFromPoints
+- The org.dyn4j.world.BroadphaseFilter was renamed to org.dyn4j.world.BroadphaseCollisionDataFilter to differentiate it with the org.dyn4j.broadphase.BroadphaseFilter
+  
+**Other:**
+- [#125](https://github.com/dyn4j/dyn4j/issues/125) All deprecated API as of 4.0.2 has been removed.
+- [#124](https://github.com/dyn4j/dyn4j/issues/124) Continued improvement and coverage of JUnit test cases.
+- [#156](https://github.com/dyn4j/dyn4j/issues/156) Javadoc includes protected methods again.
+- Small numerical improvement to the Transform.lerp method and variants.
+
+## v4.0.2 - October 15th, 2020
+
+[Milestone](https://github.com/dyn4j/dyn4j/milestone/7?closed=1) |
+[Tag](https://github.com/dyn4j/dyn4j/tree/4.0.2) |
+[Maven Release](https://search.maven.org/artifact/org.dyn4j/dyn4j/4.0.2/bundle) |
+[GitHub Release](https://github.com/dyn4j/dyn4j/packages/93466?version=4.0.2)
+
+**Bug Fixes:**
+- [#149](https://github.com/dyn4j/dyn4j/issues/149) Fixed the RevoluteJoint.getReactionTorque method to include motor impulse
+
+## v4.0.1 - September 26th, 2020
+
+[Milestone](https://github.com/dyn4j/dyn4j/milestone/6?closed=1) |
+[Tag](https://github.com/dyn4j/dyn4j/tree/4.0.1) |
+[Maven Release](https://search.maven.org/artifact/org.dyn4j/dyn4j/4.0.1/bundle) |
+[GitHub Release](https://github.com/dyn4j/dyn4j/packages/93466?version=4.0.1)
+
+**New Features:**
+- [#136](https://github.com/dyn4j/dyn4j/issues/136) Added back a listener method to allow setting the sensor/enabled flags on Contact Constraints during collision detection
+
+**Bug Fixes:**
+- [#130](https://github.com/dyn4j/dyn4j/issues/130) Fixed the getReactionForce/Torque methods to return the proper values
+- [#135](https://github.com/dyn4j/dyn4j/issues/135) Fixed issue with Geometry.createLinks when using closed = true would not produce the correct end linkage
+  
+**Other:**
+- [#137](https://github.com/dyn4j/dyn4j/issues/137) Clean up of test import warnings
+
+## v4.0.0 - August 29th, 2020
+
+[Milestone](https://github.com/dyn4j/dyn4j/milestone/4?closed=1) |
+[Tag](https://github.com/dyn4j/dyn4j/tree/4.0.0) |
+[Maven Release](https://search.maven.org/artifact/org.dyn4j/dyn4j/4.0.0/bundle) |
+[GitHub Release](https://github.com/dyn4j/dyn4j/packages/93466?version=4.0.0)
+
+This version sees massive performance improvements for large worlds, on the order of 30%-40% improvement. In addition, this version sees a big
+change in the API to better segment code for maintainability, testability, and extensibility. Along with those improvements comes lower object
+allocation per iteration and higher visibility into the output of the collision detection/resolution pipelines.
+
+__IMPORTANT!__ This version of dyn4j keeps a number of deprecated APIs in place, but makes no attempt to allow the deprecated API to work with 
+the new APIs. The recommendation is that if you want to take advantage of the new features and performance enhancements, you will need to remove
+all references to deprecated API.
+
+__ALL__ deprecated APIs will be removed in the next version. The deprecated APIs should be used for upgrading only.
+
+**New Features:**
+- [#99](https://github.com/dyn4j/dyn4j/issues/99) Major performance enhancements for large worlds (30-40%) and some small enhancements for small-medium worlds
+- [#99](https://github.com/dyn4j/dyn4j/issues/99) Added new objects to track collision over time to reduce allocation per frame.
+- [#99](https://github.com/dyn4j/dyn4j/issues/99) Added new API to easily see the entire output of the collision detection/resolution pipelines
+- New predictive joint limits
+- New linear limits on the Wheel Joint
+- [#102](https://github.com/dyn4j/dyn4j/issues/102) Added guards on Joint setX methods to ensure that the joined bodies are not awakened unless necessary
+- [#103](https://github.com/dyn4j/dyn4j/issues/103) Updated the FrictionJoint default max force/torque to non-zero values to better illustrate it's use to new users
+- Increased test coverage by 10%+ and greatly improved test quality
+- Parameterized World and Joint classes for better support for extension of the Body class
+
+**Bug Fixes:**
+- [#106](https://github.com/dyn4j/dyn4j/issues/106) PulleyJoint no longer allows negative length
+- [#100](https://github.com/dyn4j/dyn4j/issues/100) Fixed unrealistic falling of bodies under gravity when bound together by a MotorJoint
+- Fix for overflow in the Rotation/Transform classes where it would generate values outside the valid range [1.0, -1.0] of cos(t)/sin(t) which produced NaNs
+- Fix for the ContactListener.end method not being called in some cases
+
+**Deprecated:**
+- A lot of the components in the dynamics packages have been deprecated and replaced with components in the world packages. The vast majority of deprecated APIs have replacement APIs
+
+**Breaking Changes:**
+- [#71](https://github.com/dyn4j/dyn4j/issues/71) Removed all references to UUID in the project as promised in the previous version's deprecation
+- Adding a Joint to a world now requires the bodies to be added first
+- The BroadphaseDetector.getAABB methods will now always return an expanded AABB if that feature is supported
+- The Body.getChangeInOrientation method now returns the minimum angular change when the angular velocity is zero
+- The BodyFixture class now enforces the friction/restitution coefficients to be non-negative
+- The ContactConstraint class now enforces the friction/restitution coefficients to be non-negative
+- The TimeStep (formerly Step) class now enforces the delta time to be greater than zero
+- Some listener methods have been removed, renamed, or moved.
+  
+**Other:**
+- [#98](https://github.com/dyn4j/dyn4j/issues/98) Replaced release-notes.txt with RELEASE-NOTES.md for better formatting and maintenance.
+- [#101](https://github.com/dyn4j/dyn4j/issues/101) Added unit documentation for damping values on the Body class
+
+## v3.4.0 - January 10th, 2020
+
+[Milestone](https://github.com/dyn4j/dyn4j/milestone/3?closed=1) |
+[Tag](https://github.com/dyn4j/dyn4j/tree/3.4.0) |
+[Maven Release](https://search.maven.org/artifact/org.dyn4j/dyn4j/3.4.0/bundle) |
+[GitHub Release](https://github.com/dyn4j/dyn4j/packages/93466?version=3.4.0)
+
+**New Features:**
+- Arithmetic optimizations [@mtsamis](https://github.com/mtsamis)
+- Small performance enhancement in the Island class [@mtsamis](https://github.com/mtsamis)
+- Memory footprint improvements [@mtsamis](https://github.com/mtsamis)
+- AABB unpack and performance enhancements [@mtsamis](https://github.com/mtsamis)
+- New LazyAABBTree broadphase detector [@mtsamis](https://github.com/mtsamis)
+- New BruteForceBroadphase detector [@mtsamis](https://github.com/mtsamis)
+- Geometry optimizations [@mtsamis](https://github.com/mtsamis)
+- Dynamics optimizations [@mtsamis](https://github.com/mtsamis)
+- New Rotation class for more efficient rotations [@mtsamis](https://github.com/mtsamis)
+- New divide, quotient, and inverseRotate methods for Vector2 [@mtsamis](https://github.com/mtsamis)
+- New RobustGeometry class for dealing with error in floating point computations (specifically for geometry at the moment) [@mtsamis](https://github.com/mtsamis)
+
+**Bug Fixes:**
+- [#45](https://github.com/dyn4j/dyn4j/issues/45) Bug fix for HalfEllipse.getRadius(Vector2) when the half width < half height and the given point is below the evolute.
+- Bug fix for the initial transform not updating if CCD is turned off
+- [#53](https://github.com/dyn4j/dyn4j/issues/53) Bug fix for strange code in position solver
+- [#60](https://github.com/dyn4j/dyn4j/issues/60) Bug fix for wrong raycast results when using vertical segment/link shapes
+- [#61](https://github.com/dyn4j/dyn4j/issues/61) Bug fix for Polygon.contains when the given point is coincident with an edge of the polygon
+- [#88](https://github.com/dyn4j/dyn4j/issues/88) Bug fixes for the SweepLine algorithm where it would produce incorrect results
+- [#64](https://github.com/dyn4j/dyn4j/issues/64) Fix for a small bug in the BroadphaseKey equals method
+- [#69](https://github.com/dyn4j/dyn4j/issues/69) Fix for Wound.getVertexIterator and Wound.getNormalIterator methods to ensure all array elements are returned
+- [#75](https://github.com/dyn4j/dyn4j/issues/75) Fix for NPE in SweepLine w/ detection of crossing edges and degenerate simple polygons throwing IllegalArgumentException
+- [#76](https://github.com/dyn4j/dyn4j/issues/76) [#80](https://github.com/dyn4j/dyn4j/issues/80) [#83](https://github.com/dyn4j/dyn4j/issues/83) Fixes for the DivideAndConquer, GiftWrap, and GrahamScan convex hull generation algorithms for colinear and coincident points and for precision loss (by mtsamis)
+    
+**Deprecated:**
+- [#47](https://github.com/dyn4j/dyn4j/issues/47) getId methods in all classes are going away in the next version. If you need an id, please use the setUserData method.
+- [#79](https://github.com/dyn4j/dyn4j/issues/79) Transform.IDENTITY - please use new Transform() instead of this static final property.
+  
+**Breaking Changes:**
+- [#75](https://github.com/dyn4j/dyn4j/issues/75) double getRotation() methods were replaced with Rotation getRotation() methods. Use the getRotationAngle() method instead.
+- The Polygon class now checks for degenerate (zero area) polygons and throws an IllegalArgumentException when detected
+  
+**Other:**
+- Updated broadphase tests (by mtsamis)
+- Many more (and improved) unit tests for the geometry package (by mtsamis)
+- [#94](https://github.com/dyn4j/dyn4j/issues/94) Updated the Ray class constructors to normalize the input direction to help avoid common usage issues.
+
+## v3.3.0 - April 14th, 2018
+
+[Tag](https://github.com/dyn4j/dyn4j/tree/3.3.0) |
+[Maven Release](https://search.maven.org/artifact/org.dyn4j/dyn4j/3.3.0/bundle)
+
+**New Features:**
+- [#30](https://github.com/dyn4j/dyn4j/issues/30) Performance improvements for Android
+- [#29](https://github.com/dyn4j/dyn4j/issues/29) Java 9 modules support [@io7m](https://github.com/io7m)
+- [#29](https://github.com/dyn4j/dyn4j/issues/29) OSGi support [@io7m](https://github.com/io7m)
+- More control of iteration count and epsilon values in the GJK algorithm
+- [#29](https://github.com/dyn4j/dyn4j/issues/29) Proper Maven-ization of the project with automated building, testing, and packaging [@io7m](https://github.com/io7m)
+- Added an enabled flag for the ContactConstraint class to allow contacts to be temporarily turned off, but still warm started and tracked.
+
+**Bug Fixes:**
+- The GJK algorithm hanging in rare cases
+    
+**Deprecated:**
+- ContactListener.sensed method has been deprecated.  Sensor events are sent to the ContactListener.begin, ContactListener.persist, and ContactListener.end methods instead with a sensor flag. NOTE: The ContactListener.sensed method still exists, but is no longer called.
+- SimpleContactManager was combined with WarmStartingContactManager into DefaultContactManager. You can turn off warm starting via the setWarmStartingEnabled(boolean) method.
+  
+**Breaking Changes:**
+- The ContactListener.sensed method is no longer called.
+  
+**Other:**
+- Some other small performance enhancements
+
+## v3.2.4 - May 1st, 2017
+
+[Tag](https://github.com/dyn4j/dyn4j/tree/3.2.4) |
+[Maven Release](https://search.maven.org/artifact/org.dyn4j/dyn4j/3.2.4/bundle)
+
+**Bug Fixes:**
+  - [#26](https://github.com/dyn4j/dyn4j/issues/26) Joint.world property not set to null when the joint is removed
+    
+**Other:**
+- Small javadoc updates
+- Changed the DefaultBroadphaseFilter to allow non-dynamic vs. non-dynamic bodies to continue in the collision detection pipeline as long as one of them is a sensor
+- Changed the Sap broadphase detector to use a self-balancing binary tree by default.
+
+## v3.2.3 - September 4th, 2016
+
+[Tag](https://github.com/dyn4j/dyn4j/tree/3.2.3) |
+[Maven Release](https://search.maven.org/artifact/org.dyn4j/dyn4j/3.2.3/bundle)
+
+**Bug Fixes:**
+- [#20](https://github.com/dyn4j/dyn4j/issues/20) Sap.detect(aabb, filter) returns false when it should return true
+- [#21](https://github.com/dyn4j/dyn4j/issues/21) Wrong values returned from getRadius(Vector2) methods for Slice, Capsule, Ellipse, and HalfEllipse
+    
+
+## v3.2.2 - June 19th, 2016
+
+[Tag](https://github.com/dyn4j/dyn4j/tree/3.2.2) |
+[Maven Release](https://search.maven.org/artifact/org.dyn4j/dyn4j/3.2.2/bundle)
+
+**New Features:**
+- [#19](https://github.com/dyn4j/dyn4j/issues/19) Added the Link shape class to fix the internal edge problem
+- Exposed a set/get method for the BroadphaseFilter that is being used in the World.detect method to give more control over the filtering during the broadphase.
+
+**Bug Fixes:**
+- Fixed a small bug in the Segment class where the second normal was incorrect, but was changed to the correct one during collision detection.
+    
+**Other:**
+- Small code clean up here and there.
+- Updated copyright dates.
+
+## v3.2.1 - November 23rd, 2015
+
+[Tag](https://github.com/dyn4j/dyn4j/tree/3.2.1) |
+[Maven Release](https://search.maven.org/artifact/org.dyn4j/dyn4j/3.2.1/bundle)
+
+**New Features:**
+- Added getAngularTranslation and getLinearSpeed methods to the WheelJoint class.
+- Added setLength method to the PulleyJoint class.
+
+**Bug Fixes:**
+- Fixed a bug where the normals were rotated improperly for Polygon and Segment shapes for local rotations.
+- Fixed a bug with the Rectangle.getRotation method where it would report the angle negative.
+    
+**Deprecated:**
+- getJointTranslation and getJointSpeed on the WheelJoint class for getLinearTranslation and getAngularSpeed.
+
+**Other:**
+- Updated samples to use a common base class for rendering and other stuff to make the samples contain mostly dyn4j usage code.
+- The WheelJoint's default frequency is now set to 8.0 by default for easier use.
+- The RevoluteJoint's default limits are set to the initial angle between the bodies (the limit is still disabled by default).
+- More javadoc updates.
+
+## v3.2.0 - September 30th, 2015
+
+[Tag](https://github.com/dyn4j/dyn4j/tree/3.2.0) |
+[Maven Release](https://search.maven.org/artifact/org.dyn4j/dyn4j/3.2.0/bundle)
+
+**New Features:**
+- Performance improvements.
+
+**Deprecated:**
+- Body.setMass() it was odd that it set the mass type to Mass.Type.NORMAL. Use the Body.setMass(MassType) method instead.
+  
+**Breaking Changes:**
+- The Mass.Type enumeration has been renamed to MassType.
+- The BroadphaseDetector interface has changed drastically.
+- The three SAP algorithms have been replaced by one.
+- The CollisionListener.collision(Body,Body) method has been removed due to changes made to the broad-phase.
+- The Body.getFixtures() method now returns an unmodifiable list.
+- The World.getBodies() and World.getJoints() methods now return unmodifiable lists.
+- The Bounds interface changed to only include the Translatable interface due to the some bounds types not supporting rotation.
+- Many member variables and methods have been made final, package private and private.
+- Made a few internal classes package private.
+- Many deprecated methods and classes have been removed.
+- The Settings.ContinuousDetectionMode enumeration has been moved to its own class file with the same name.
+- Renamed the MouseJoint to PinJoint.
+  
+**Other:**
+- Cleaner API with less classes, methods and members to sift through and more interface options for extensibility.
+- More & revised Javadoc comments.
+
+## v3.1.11 - January 31st, 2015
+
+[Tag](https://github.com/dyn4j/dyn4j/tree/3.1.11) |
+[Maven Release](https://search.maven.org/artifact/org.dyn4j/dyn4j/3.1.11/bundle)
+
+**New Features:**
+- A few minor performance improvements.
+    
+**Bug Fixes:**
+- Fixed a bug in the raycast(Ray,double,boolean,boolean,List<RaycastResult>) method where it was calling itself, causing a StackOverflowException. 
+    
+**Other:**
+- Changed the Math.hypot calls to Math.sqrt since the former is much slower.  It's slower due to the overflow/underflow handling, which dyn4j doesn't need.
+- Added code to export Rays for the Java exporter.
+
+## v3.1.10 - July 20th, 2014
+
+[Tag](https://github.com/dyn4j/dyn4j/tree/3.1.10) |
+[Maven Release](https://search.maven.org/artifact/org.dyn4j/dyn4j/3.1.10/bundle)
+
+**New Features:**
+- Added a new update(double, int) method to the World class that will execute any number of steps given the elapsed time.
+- Added get/set methods for the time accumulator on the World class.
+    
+**Bug Fixes:**
+- Fixed a bug in the WeldJoint class when using two fixed angular velocity bodies.
+- Fixed a NPE bug in the World.detect methods.
+- Fixed a bug in the EarClipping class where the decomposition would lead to a colinear vertex situation.
+- Fixed a bug in Bayazit class where it would select a closest vertex that was not visible by the current vertex.  Sadly, this has made it much slower.
+
+**Other:**
+- Updated license dates.
+
+## v3.1.9 - March 29th, 2014
+
+[Tag](https://github.com/dyn4j/dyn4j/tree/3.1.9) |
+[Maven Release](https://search.maven.org/artifact/org.dyn4j/dyn4j/3.1.9/bundle)
+
+**New Features:**
+- Added a new interface, Triangulator, that both the EarClipping and SweepLine algorithms implement that allows you to get a triangulation of a simple polygon.
+- Added a bunch of new detect methods to the World class to allow filtering of sensor bodies, inactive bodies, or by a Filter object and some other features.
+- Added a new DetectListener interface specifically for the World.detect methods that allow arbitrary filtering of collision tests.
+- Added new raycast and convexCast methods that include a Filter and ignoreInactive parameters.
+    
+**Bug Fixes:**
+- Fixed a bug in the SweepLine class where it would get a NPE when there were vertices who had close to the same y value (were sorted incorrectly).
+- Fixed a bug in the EarClipping class where extra half edges were added to the DCEL at termination that didn't need to be.
+- Fixed a bug in the Interval.intersection(Interval) class where it was performing the union rather than the intersection.
+- Fixed a bug in the SweepLine class where it would enter an infinite loop due to a poor sort condition during the decompose to y-monotone phase.
+- Fixed a bug in the convexCast methods where it would exit early instead of continuing to test other fixtures when false was returned from a particular ConvexCastListener method.
+- Fixed a bug in the Sandbox app where null would be output instead of the correct body instance.
+    
+**Deprecated:**
+- World.detect(AABB), World.detect(Convex), and World.detect(Convex, Transform) have been replaced by with new World.detect methods that have more input and output options.
+
+**Breaking Changes:**
+- The World.detect, World.raycast, and World.convexCast methods now filter out inactive bodies by default (they were included in versions before).
+    
+**Other:**
+- Regression JUnit tests for bugs listed above.
+- Made a few small changes to some classes (added hashcode methods and changes like this) that have zero effect on usage, output or performance.
+
+## v3.1.8 - December 21st, 2013
+
+[Tag](https://github.com/dyn4j/dyn4j/tree/3.1.8) |
+[Maven Release](https://search.maven.org/artifact/org.dyn4j/dyn4j/3.1.8/bundle)
+
+**New Features:**
+- Added the methods Body.getFixture(Vector2), Body.getFixtures(Vector2), Body.removeFixture(Vector2), and Body.removeFixtures(Vector2) which allow you to get/remove fixtures given a world space point.
+    
+**Bug Fixes:**
+- Fixed a bug in the Vector2.distance(double, double) method (wrong since 1.1.0, yikes!).  Thankfully its not used anywhere in the engine so no regression.
+- Fixed a bug in Body.applyImpulse(Vector2, Vector2) where the body would not be awakened.
+    
+**Other:**
+- Regression JUnit test for Vector2.distance(double, double) method.
+- Added documentation to the World.convexCast methods to explain the limitation of the start of the cast (its a similar limitation as the raycast methods).
+- The Body.setLinearVelocity(Vector2) method now transfers the x,y values of the given velocity to the body's velocity vector.  This has no effect on anything, except this way you can reuse the vector passed to this method now (earlier it was doing a reference assignment).
+
+## v3.1.7 - October 12th, 2013
+
+[Tag](https://github.com/dyn4j/dyn4j/tree/3.1.7) |
+[Maven Release](https://search.maven.org/artifact/org.dyn4j/dyn4j/3.1.7/bundle)
+
+**Bug Fixes:**
+- Fixed a bug in the Ellipse.getHalfHeight method where it was returning the half width instead.
+- Fixed a bug in the Ellipse.contains method where it would fail if there was a local translation and a local rotation.
+- Fixed a bug in the Graphics2DRenderer that would incorrectly render the Ellipse shapes (this was why the above bug existed).
+- Fixed a bug in the HalfEllipse.contains method where it would fail if there was a local translation and a local rotation.
+
+**Breaking Changes:**
+- Had to remove the Ellipse.getPointClosestToPoint method due to an incorrect assumption resulting in incorrect return values.  The real solution to this problem involves solving a quartic equation which is typically done by a root finding algorithm.
+    
+**Other:**
+- Regression JUnit test for Ellipse.getHalfHeight, Ellipse.contains, and HalfEllipse.contains methods
+
+## v3.1.6 - October 6th, 2013
+
+[Tag](https://github.com/dyn4j/dyn4j/tree/3.1.6) |
+[Maven Release](https://search.maven.org/artifact/org.dyn4j/dyn4j/3.1.6/bundle)
+
+**New Features:**
+- Added a "slack" flag to the PulleyJoint to allow the constraint to be applied only when the current length is greater than the total length. To turn this feature on, use the setSlackEnabled method.
+    
+**Bug Fixes:**
+- Fixed a bug in the Segment.getSegmentIntersection methods where it would return an intersection point falsely.
+    
+**Other:**
+- Regression JUnit test for Segment.getSegmentIntersection
+
+## v3.1.5 - September 14th, 2013
+
+[Tag](https://github.com/dyn4j/dyn4j/tree/3.1.5) |
+[Maven Release](https://search.maven.org/artifact/org.dyn4j/dyn4j/3.1.5/bundle)
+
+**New Features:**
+- Added a new Capsule shape primitive.
+- Added a new Slice shape primitive.
+- Updated the createUnitCirclePolygon method to be more efficient.
+- Added methods to generate polygonal capsules, slices, ellipses, and half ellipses to the Geometry class.
+- Added a new Ellipse shape primitive (GJK support only).
+- Added a new HalfEllipse shape primitive (GJK support only).
+- Added a Graphics2DRenderer class to the examples directory to show how to render the shapes using Java2D.  Some of the new shapes are difficult to render properly due to local rotation and curved features.
+- Added a new FallbackNarrowphaseDetector which uses FallbackConditions to determine when to use a fallback NarrowphaseDetector rather than the primary. This is useful when you want to use the SAT algorithm with the ellipse or half ellipse shapes (fallback to GJK on these types). See the SingleTypedFallbackCondition and PairwiseTypedFallbackCondition classes.
+- Added equivalent instance methods for common Segment and line operations to the Segment class.
+- Added a couple of methods to do a fast radial expansion of a polygon.
+- Added scaling operations to the Geometry class.
+- Added Convex Casting to the World class.  This also included a rework of the Time of Impact and CCD code.
+    
+**Bug Fixes:**
+- Fixed a bug in the Vector2.getAngleBetween method where it would return an angle outside the range of [-pi, pi]
+- Fixed a bug in the Gjk algorithm where a near zero vector was not being caught, causing a false negative during collision and a false positive in the distance method.
+- Fixed some bugs in the JUnit tests (no real effect but still important so that future releases do not impact existing functionality)
+    
+**Deprecated:**
+- Body.setVelocity and Body.getVelocity have been replaced by Body.setLinearVelocity and Body.getLinearVelocity respectively.
+
+**Breaking Changes:**
+- The addition of convex casting caused an overhaul of the Time of Impact and CCD code.  This could have breaking changes if you were hooking directly into any of this functionality.
+    
+**Other:**
+- Many more JUnit tests.
+- Updated license dates to be consistent.
+- Removed the TestBed code.  You can always go get it from any version tagged 3.1.4 or lower under the tags folder in SVN.
+
+## v3.1.4 - June 12th, 2013
+
+[Tag](https://github.com/dyn4j/dyn4j/tree/3.1.4) |
+[Maven Release](https://search.maven.org/artifact/org.dyn4j/dyn4j/3.1.4/bundle)
+
+**New Features:**
+- Added a new feature to the Geometry class for flipping shapes about an arbitrary line (defined as an axis and point).
+- Not really a feature, but a createAABB accepting no arguments was added to the shape interface for convenience.
+    
+**Bug Fixes:**
+- Fixed a bug that was introduced in 3.1.3 where the average center was not computed correctly since the vertex indexer was a 1 instead of an i.
+
+**Breaking Changes:**
+- The shape, fixture, body, etc ids were updated from string to their UUID counter parts for better flexibility.  However, if you were saving or doing anything with the ids, that will need to change to something like getId().toString().
+
+## v3.1.3
+
+[Tag](https://github.com/dyn4j/dyn4j/tree/3.1.3)
+
+**Bug Fixes:**
+- Fixed a major bug in the Polygon inertia calculation where it did not take into account the local center.  This in turn made multi-fixture masses incorrect as well.
+
+## v3.1.2 - November 6th, 2012
+
+[Tag](https://github.com/dyn4j/dyn4j/tree/3.1.2) |
+[Maven Release](https://search.maven.org/artifact/org.dyn4j/dyn4j/3.1.2/bundle)
+
+**New Features:**
+- Added ids to ContactPoint objects to help track them.
+
+**Breaking Changes:**
+- The ContactPoint and subclasses now must take in a ContactPointId object
+- The IndexedManifoldPointId class no longer has the setXXX methods
+
+## v3.1.1 - August 11th, 2012
+
+[Tag](https://github.com/dyn4j/dyn4j/tree/3.1.1) |
+[Maven Release](https://search.maven.org/artifact/org.dyn4j/dyn4j/3.1.1/bundle)
+
+**New Features:**
+- Added detect methods to the World class to do collision detection on a area bounded by an AABB or Convex.
+- Added contains methods for bodies, joints and listeners to the World class.
+- Added the createSweptAABB method to the Swept interface. Used in the CCD code to help cull collision tests.
+- Added contains(Vector2) and contains(double,double) to the AABB class to test for point in AABB.
+- Added a addFixture method to the Body class that accepts density, friction and restitution values for convenience.
+- Added a contains(BodyFixture) method to the Body class.
+- Added applyImpulse(Vector2), applyImpulse(double) and applyImpulse(Vector2, Vector2) methods to the Body class.
+- Added a getExpanded methods to the AABB and Interval classes.  Added intersection and getIntersection methods to the AABB class.  Added a getLength method to the Interval class.
+- Moved getUserData to the Constraint class so that you can now assign a user object to contact constraints.
+- Added initial capacity parameters to the constructors of relevant classes to help size internal structures appropriately for better performance.
+- Added line and segment intersection methods to the Segment class
+
+**Bug Fixes:**
+- Fixed a bug in the ContactConstraintSolver where if there were two contacts and just one was disabled, it was still possible that they would both be solved.
+- The expand methods in the Interval and AABB classes would accept a negative expansion amount.  If the expansion was larger than the size, the interval or AABB would be invalid.  This has been fixed to return degenerate versions (about the mid point) instead.
+
+**Deprecated:**
+- World class methods remove(Body,boolean), remove(Body), remove(Joint), removeAll, removeAll(boolean), add(Body), add(Joint), and removeListeners replaced with removeBody(Body,boolean), removeBody(Body), removeJoint(Joint), removeAllBodiesAndJoints, removeAllBodiesAndJoints(boolean), addBody(Body), addJoint(Joint), and removeAllListeners respectively.
+- RectangularBounds replaced with AxisAlignedBounds.
+- Body class methods apply(double), apply(Force), apply(Torque), apply(Vector2), and apply(Vector2, Vector2) replaced with applyTorque(double), applyForce(Force), applyTorque(Torque), applyForce(Vector2), and applyForce(Vector2, Vector2) respectively.
+- ContactManager.isEmpty() replaced with ContactManager.isCacheEmpty()
+
+**Breaking Changes:**
+- The Step.update(double) method has been changed from public to protected.
+- Changed the ContactConstraint to have a List of Contacts instead of the Contact array.
+- The Settings.setStepFrequency method has been changed to accept 1/frequency (1/60) instead of frequency (60) as before. In versions before 3.1.1 one you could pass in 60 and it would be automatically inverted.
+- The Shape.rotate(double) method's purpose has been changed to rotate the shape about the origin.  A new method, rotateAboutCenter has been created to replace the old functionality.
+- The Broadphase detectors were returning a locally stored list that was cleared and re-populated on the detect method.  These methods now return a new list each time.  They now also return an empty list when there are no collisions via the Collections.emptyList() method.
+    
+**Other:**
+- Small performance enhancements via manual inlining of methods.
+- Small performance enhancements via appropriate collection sizing.
+- Small performance hit from returning a new list from the broadphase detect methods.
+- Small performance enhancement to DynamicAABBTree.detect methods by changing the recursive search to a stackless iterative search.
+- Small performance hit from returning new Penetration and Manifold objects from the CollisionListener methods.
+- The Settings class now allows any values one or greater for the velocity and position constraint solver iterations.  In addition any value greater than zero can be used for the step frequency.
+- Updated Javadocs for the convex shape classes with documentation on where the center of the shape will be and general restrictions on construction.
+- Updated Javadocs for all listener types to help aid understanding of their use and pitfalls.
+- Replaced the usage of the synchronized Stack class with ArrayDeque or ArrayList to improve performance.
+- Many more JUnit tests.
+
+## v3.1.0 - July 2nd, 2012
+
+[Tag](https://github.com/dyn4j/dyn4j/tree/3.1.0) |
+[Maven Release](https://search.maven.org/artifact/org.dyn4j/dyn4j/3.1.0/bundle)
+
+**New Features:**
+- MotorJoint - Best for character movement.
+- Coordinate Shifting - For large worlds.
+- AngleJoint ratio - For creating gears.
+- Multiple listeners
+- Runtime version checking
+  
+**Bug Fixes:**
+- Added checks for bodies and joints already added to another world.
+- Fixed a bug in the World.removeAll method where it would still report a destoryed body even if notify was false.
+- Fixed a bug in the Transform.setRotation method where it was set incorrectly.
+- Fixed a bug in the FrictionJoint class where the linear constraint was not being satisfied.
+- Fixed a bug in the MouseJoint class where it wouldn't work if the body was FIXED_LINEAR_VELOCITY mass type.
+- Fixed a bug in the World.getJoinedBodies and World.getInContactBodies methods to only return one instance of a joined/contact body if it was joined or in contact multiple times.
+
+**Breaking Changes:**
+- The World.remove(Body) no longer automatically notifies of destroyed contacts or joints. Use the World.remove(Body,boolean) method to receive notifications.
+- The entire listener scheme has been revamped to allow multiple listeners of all types. There are new methods that replace all the old methods on the World class: World.addListener, World.removeListener, World.getListeners(class), etc.
+- The Version class no longer has the version numbers public. Instead use the getXXX methods. This allows runtime version checking of the dyn4j jar.
+- The Force.isComplete and Torque.isComplete methods have changed to add an elapsed time parameter. This allows better tracking of when a force/torque is completed.